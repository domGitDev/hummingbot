from hummingbot.client.config.config_var import ConfigVar
from hummingbot.client.config.config_validators import (
    is_exchange,
    is_valid_market_symbol,
)
from hummingbot.client.settings import (
    required_exchanges,
    EXAMPLE_PAIRS,
)


def maker_symbol_prompt():
    maker_market = pure_market_making_config_map.get("maker_market").value
    example = EXAMPLE_PAIRS.get(maker_market)
    return "Enter the token symbol you would like to trade on %s%s >>> " \
           % (maker_market, f" (e.g. {example})" if example else "")


# strategy specific validators
def is_valid_maker_market_symbol(value: str) -> bool:
    maker_market = pure_market_making_config_map.get("maker_market").value
    return is_valid_market_symbol(maker_market, value)


pure_market_making_config_map = {
    "maker_market":                     ConfigVar(key="maker_market",
                                                  prompt="Enter your maker exchange name >>> ",
                                                  validator=is_exchange,
                                                  on_validated=lambda value: required_exchanges.append(value)),
    "maker_market_symbol":              ConfigVar(key="primary_market_symbol",
                                                  prompt=maker_symbol_prompt,
                                                  validator=is_valid_maker_market_symbol),
    "mode":                             ConfigVar(key="mode",
                                                  prompt="Enter quantity of orders per side [bid/ask] "
                                                         "(single/multiple) default is single >>> ",
                                                  type_str="str",
                                                  validator=lambda v: v in {"single", "multiple"},
                                                  default="single"),
    "bid_place_threshold":              ConfigVar(key="bid_place_threshold",
                                                  prompt="How far away from the mid price do you want to place the "
                                                         "first bid order (Enter 0.01 to indicate 1%)? >>> ",
                                                  type_str="float",
                                                  default=0.01),
    "ask_place_threshold":              ConfigVar(key="ask_place_threshold",
                                                  prompt="How far away from the mid price do you want to place the "
                                                         "first ask order (Enter 0.01 to indicate 1%)? >>> ",
                                                  type_str="float",
                                                  default=0.01),
    "cancel_order_wait_time":           ConfigVar(key="cancel_order_wait_time",
                                                  prompt="How often do you want to cancel and replace bids and asks "
                                                         "(in seconds). (Default is 60 seconds) ? >>> ",
                                                  type_str="float",
                                                  default=60),
    "order_amount":                     ConfigVar(key="order_amount",
                                                  prompt="What is your preferred quantity per order (denominated in "
                                                         "the base asset, default is 1) ? >>> ",
                                                  default=1.0,
                                                  required_if=
                                                  lambda: pure_market_making_config_map.get("mode").value == "single",
                                                  type_str="float"),
    "number_of_orders":                 ConfigVar(key="number_of_orders",
                                                  prompt="How many orders do you want to place on both sides,"
                                                         " (default is 1) ? >>> ",
                                                  required_if=
                                                  lambda: pure_market_making_config_map.get("mode").value == "multiple",
                                                  type_str="int",
                                                  default=1),
    "order_start_size":                 ConfigVar(key="order_start_size",
                                                  prompt="What is the size of the first bid and ask order"
                                                  " (default is 1) ? >>> ",
                                                  required_if=
                                                  lambda: pure_market_making_config_map.get("mode").value == "multiple",
                                                  type_str="float",
                                                  default=1),
    "order_step_size":                  ConfigVar(key="order_step_size",
                                                  prompt="How much do you want to increase the order size for each "
                                                         "additional order (default is 0) ? >>> ",
                                                  required_if=
                                                  lambda: pure_market_making_config_map.get("mode").value == "multiple",
                                                  type_str="float",
                                                  default=0),
    "order_interval_percent":           ConfigVar(key="order_interval_percent",
                                                  prompt="Enter the price increments (as percentage) for subsequent "
                                                         "orders (Enter 0.01 to indicate 1%)? >>> ",
                                                  required_if=
                                                  lambda: pure_market_making_config_map.get("mode").value == "multiple",
                                                  type_str="float",
                                                  default=0.01),
    "inventory_skew_enabled":           ConfigVar(key="inventory_skew_enabled",
                                                  prompt="Would you like to enable inventory skew? (y/n) >>> ",
                                                  type_str="bool",
                                                  default=False),
    "inventory_target_base_percent":    ConfigVar(key="inventory_target_base_percent",
                                                  prompt="What is your target base asset inventory percentage "
                                                         "(Enter 0.01 to indicate 1%). (Default is 0.5 (50%)) ? >>> ",
                                                  required_if=
                                                  lambda: pure_market_making_config_map.get("inventory_skew_enabled").value,
                                                  type_str="float",
<<<<<<< HEAD
                                                  default=0.01),
    "filled_order_adjust_other_side_enabled": ConfigVar(key="filled_order_adjust_other_side_enabled",
                                                  prompt="Would you like to adjust the price of the next order based "
                                                         "on current filled price? (y/n) >>> ",
                                                  type_str="bool",
                                                  default=False),
    "filled_order_replenish_wait_time":    ConfigVar(key="filled_order_replenish_wait_time",
                                                  prompt="How long do you want to wait before placing the next order "
                                                         "if your order gets filled (in seconds). "
                                                         "(Default is 10 seconds)? >>> ",
                                                  type_str="float",
                                                  default=10),
=======
                                                  default=0.5),
>>>>>>> 56897eb6
}<|MERGE_RESOLUTION|>--- conflicted
+++ resolved
@@ -23,93 +23,82 @@
 
 
 pure_market_making_config_map = {
-    "maker_market":                     ConfigVar(key="maker_market",
-                                                  prompt="Enter your maker exchange name >>> ",
-                                                  validator=is_exchange,
-                                                  on_validated=lambda value: required_exchanges.append(value)),
-    "maker_market_symbol":              ConfigVar(key="primary_market_symbol",
-                                                  prompt=maker_symbol_prompt,
-                                                  validator=is_valid_maker_market_symbol),
-    "mode":                             ConfigVar(key="mode",
-                                                  prompt="Enter quantity of orders per side [bid/ask] "
-                                                         "(single/multiple) default is single >>> ",
-                                                  type_str="str",
-                                                  validator=lambda v: v in {"single", "multiple"},
-                                                  default="single"),
-    "bid_place_threshold":              ConfigVar(key="bid_place_threshold",
-                                                  prompt="How far away from the mid price do you want to place the "
-                                                         "first bid order (Enter 0.01 to indicate 1%)? >>> ",
-                                                  type_str="float",
-                                                  default=0.01),
-    "ask_place_threshold":              ConfigVar(key="ask_place_threshold",
-                                                  prompt="How far away from the mid price do you want to place the "
-                                                         "first ask order (Enter 0.01 to indicate 1%)? >>> ",
-                                                  type_str="float",
-                                                  default=0.01),
-    "cancel_order_wait_time":           ConfigVar(key="cancel_order_wait_time",
-                                                  prompt="How often do you want to cancel and replace bids and asks "
-                                                         "(in seconds). (Default is 60 seconds) ? >>> ",
-                                                  type_str="float",
-                                                  default=60),
-    "order_amount":                     ConfigVar(key="order_amount",
-                                                  prompt="What is your preferred quantity per order (denominated in "
-                                                         "the base asset, default is 1) ? >>> ",
-                                                  default=1.0,
-                                                  required_if=
-                                                  lambda: pure_market_making_config_map.get("mode").value == "single",
-                                                  type_str="float"),
-    "number_of_orders":                 ConfigVar(key="number_of_orders",
-                                                  prompt="How many orders do you want to place on both sides,"
-                                                         " (default is 1) ? >>> ",
-                                                  required_if=
-                                                  lambda: pure_market_making_config_map.get("mode").value == "multiple",
-                                                  type_str="int",
-                                                  default=1),
-    "order_start_size":                 ConfigVar(key="order_start_size",
-                                                  prompt="What is the size of the first bid and ask order"
-                                                  " (default is 1) ? >>> ",
-                                                  required_if=
-                                                  lambda: pure_market_making_config_map.get("mode").value == "multiple",
-                                                  type_str="float",
-                                                  default=1),
-    "order_step_size":                  ConfigVar(key="order_step_size",
-                                                  prompt="How much do you want to increase the order size for each "
-                                                         "additional order (default is 0) ? >>> ",
-                                                  required_if=
-                                                  lambda: pure_market_making_config_map.get("mode").value == "multiple",
-                                                  type_str="float",
-                                                  default=0),
-    "order_interval_percent":           ConfigVar(key="order_interval_percent",
-                                                  prompt="Enter the price increments (as percentage) for subsequent "
-                                                         "orders (Enter 0.01 to indicate 1%)? >>> ",
-                                                  required_if=
-                                                  lambda: pure_market_making_config_map.get("mode").value == "multiple",
-                                                  type_str="float",
-                                                  default=0.01),
-    "inventory_skew_enabled":           ConfigVar(key="inventory_skew_enabled",
-                                                  prompt="Would you like to enable inventory skew? (y/n) >>> ",
-                                                  type_str="bool",
-                                                  default=False),
-    "inventory_target_base_percent":    ConfigVar(key="inventory_target_base_percent",
-                                                  prompt="What is your target base asset inventory percentage "
-                                                         "(Enter 0.01 to indicate 1%). (Default is 0.5 (50%)) ? >>> ",
-                                                  required_if=
-                                                  lambda: pure_market_making_config_map.get("inventory_skew_enabled").value,
-                                                  type_str="float",
-<<<<<<< HEAD
-                                                  default=0.01),
+    "maker_market": ConfigVar(key="maker_market",
+                              prompt="Enter your maker exchange name >>> ",
+                              validator=is_exchange,
+                              on_validated=lambda value: required_exchanges.append(value)),
+    "maker_market_symbol": ConfigVar(key="primary_market_symbol",
+                                     prompt=maker_symbol_prompt,
+                                     validator=is_valid_maker_market_symbol),
+    "mode": ConfigVar(key="mode",
+                      prompt="Enter quantity of orders per side [bid/ask] (single/multiple) default is single >>> ",
+                      type_str="str",
+                      validator=lambda v: v in {"single", "multiple"},
+                      default="single"),
+    "bid_place_threshold": ConfigVar(key="bid_place_threshold",
+                                     prompt="How far away from the mid price do you want to place the "
+                                            "first bid order (Enter 0.01 to indicate 1%)? >>> ",
+                                     type_str="float",
+                                     default=0.01),
+    "ask_place_threshold": ConfigVar(key="ask_place_threshold",
+                                     prompt="How far away from the mid price do you want to place the "
+                                            "first ask order (Enter 0.01 to indicate 1%)? >>> ",
+                                     type_str="float",
+                                     default=0.01),
+    "cancel_order_wait_time": ConfigVar(key="cancel_order_wait_time",
+                                        prompt="How often do you want to cancel and replace bids and asks "
+                                               "(in seconds). (Default is 60 seconds) ? >>> ",
+                                        type_str="float",
+                                        default=60),
+    "order_amount": ConfigVar(key="order_amount",
+                              prompt="What is your preferred quantity per order (denominated in "
+                                     "the base asset, default is 1) ? >>> ",
+                              default=1.0,
+                              required_if=lambda: pure_market_making_config_map.get("mode").value == "single",
+                              type_str="float"),
+    "number_of_orders": ConfigVar(key="number_of_orders",
+                                  prompt="How many orders do you want to place on both sides,"
+                                         " (default is 1) ? >>> ",
+                                  required_if=lambda: pure_market_making_config_map.get("mode").value == "multiple",
+                                  type_str="int",
+                                  default=1),
+    "order_start_size": ConfigVar(key="order_start_size",
+                                  prompt="What is the size of the first bid and ask order"
+                                  " (default is 1) ? >>> ",
+                                  required_if=lambda: pure_market_making_config_map.get("mode").value == "multiple",
+                                  type_str="float",
+                                  default=1),
+    "order_step_size": ConfigVar(key="order_step_size",
+                                 prompt="How much do you want to increase the order size for each "
+                                        "additional order (default is 0) ? >>> ",
+                                        required_if=lambda: pure_market_making_config_map.get("mode").value == "multiple",
+                                        type_str="float",
+                                        default=0),
+    "order_interval_percent": ConfigVar(key="order_interval_percent",
+                                        prompt="Enter the price increments (as percentage) for subsequent "
+                                               "orders (Enter 0.01 to indicate 1%)? >>> ",
+                                        required_if=lambda: pure_market_making_config_map.get("mode").value == "multiple",
+                                        type_str="float",
+                                        default=0.01),
+    "inventory_skew_enabled": ConfigVar(key="inventory_skew_enabled",
+                                        prompt="Would you like to enable inventory skew? (y/n) >>> ",
+                                        type_str="bool",
+                                        default=False),
+    "inventory_target_base_percent": ConfigVar(key="inventory_target_base_percent",
+                                               prompt="What is your target base asset inventory percentage "
+                                                      "(Enter 0.01 to indicate 1%). (Default is 0.5 (50%)) ? >>> ",
+                                               required_if=lambda: pure_market_making_config_map.get("inventory_skew_enabled").value,
+                                               type_str="float",
+                                               default=0.5),
     "filled_order_adjust_other_side_enabled": ConfigVar(key="filled_order_adjust_other_side_enabled",
-                                                  prompt="Would you like to adjust the price of the next order based "
-                                                         "on current filled price? (y/n) >>> ",
-                                                  type_str="bool",
-                                                  default=False),
-    "filled_order_replenish_wait_time":    ConfigVar(key="filled_order_replenish_wait_time",
+                                                        prompt="Would you like to adjust the price of the next order based "
+                                                               "on current filled price? (y/n) >>> ",
+                                                        type_str="bool",
+                                                        default=False),
+    "filled_order_replenish_wait_time": ConfigVar(key="filled_order_replenish_wait_time",
                                                   prompt="How long do you want to wait before placing the next order "
                                                          "if your order gets filled (in seconds). "
                                                          "(Default is 10 seconds)? >>> ",
                                                   type_str="float",
-                                                  default=10),
-=======
-                                                  default=0.5),
->>>>>>> 56897eb6
+                                                  default=10)
 }