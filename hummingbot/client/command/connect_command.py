from hummingbot.client.config.security import Security
from hummingbot.core.utils.async_utils import safe_ensure_future
from hummingbot.client.config.global_config_map import global_config_map
from hummingbot.user.user_balances import UserBalances
from hummingbot.client.config.config_helpers import save_to_yml
from hummingbot.client.settings import GLOBAL_CONFIG_PATH
from hummingbot.market.celo.celo_cli import CeloCLI
import pandas as pd
from typing import TYPE_CHECKING, Optional
if TYPE_CHECKING:
    from hummingbot.client.hummingbot_application import HummingbotApplication

OPTIONS = {
    "binance",
    "coinbase_pro",
    "huobi",
    "liquid",
    "bittrex",
    "kucoin",
    "kraken",
    "ethereum",
<<<<<<< HEAD
    "eterbase",
    "celo"
=======
    "loopring"
>>>>>>> 33ac6666
}


class ConnectCommand:
    def connect(self,  # type: HummingbotApplication
                option: str):
        if option is None:
            safe_ensure_future(self.show_connections())
        elif option == "ethereum":
            safe_ensure_future(self.connect_ethereum())
        elif option == "celo":
            safe_ensure_future(self.connect_celo())
        else:
            safe_ensure_future(self.connect_exchange(option))

    async def connect_exchange(self,  # type: HummingbotApplication
                               exchange):
        self.app.clear_input()
        self.placeholder_mode = True
        self.app.hide_input = True
        if exchange == "kraken":
            self._notify("Reminder: Please ensure your Kraken API Key Nonce Window is at least 10.")
        exchange_configs = [c for c in global_config_map.values() if exchange in c.key and c.is_connect_key]
        to_connect = True
        if Security.encrypted_file_exists(exchange_configs[0].key):
            await Security.wait_til_decryption_done()
            api_key_config = [c for c in exchange_configs if "api_key" in c.key][0]
            api_key = Security.decrypted_value(api_key_config.key)
            answer = await self.app.prompt(prompt=f"Would you like to replace your existing {exchange} API key "
                                                  f"{api_key} (Yes/No)? >>> ")
            if self.app.to_stop_config:
                self.app.to_stop_config = False
                return
            if answer.lower() not in ("yes", "y"):
                to_connect = False
        if to_connect:
            for config in exchange_configs:
                await self.prompt_a_config(config)
                if self.app.to_stop_config:
                    self.app.to_stop_config = False
                    return
                Security.update_secure_config(config.key, config.value)
            api_keys = (await Security.api_keys(exchange)).values()
            err_msg = await UserBalances.instance().add_exchange(exchange, *api_keys)
            if err_msg is None:
                self._notify(f"\nYou are now connected to {exchange}.")
            else:
                self._notify(f"\nError: {err_msg}")
        self.placeholder_mode = False
        self.app.hide_input = False
        self.app.change_prompt(prompt=">>> ")

    async def show_connections(self  # type: HummingbotApplication
                               ):
        self._notify("\nTesting connections, please wait...")
        await Security.wait_til_decryption_done()
        df, failed_msgs = await self.connection_df()
        lines = ["    " + line for line in df.to_string(index=False).split("\n")]
        if failed_msgs:
            lines.append("\nFailed connections:")
            lines.extend(["    " + k + ": " + v for k, v in failed_msgs.items()])
        self._notify("\n".join(lines))

    async def connection_df(self  # type: HummingbotApplication
                            ):
        columns = ["Exchange", "  Keys Added", "  Keys Confirmed"]
        data = []
        failed_msgs = {}
        err_msgs = await UserBalances.instance().update_exchanges(reconnect=True)
        for option in sorted(OPTIONS):
            keys_added = "No"
            keys_confirmed = 'No'
            if option == "ethereum":
                eth_address = global_config_map["ethereum_wallet"].value
                if eth_address is not None and eth_address in Security.private_keys():
                    keys_added = "Yes"
                    err_msg = UserBalances.validate_ethereum_wallet()
                    if err_msg is not None:
                        failed_msgs[option] = err_msg
                    else:
                        keys_confirmed = 'Yes'
            elif option == "celo":
                celo_address = global_config_map["celo_address"].value
                if celo_address is not None and Security.encrypted_file_exists("celo_password"):
                    keys_added = "Yes"
                    err_msg = await self.validate_n_connect_celo(True)
                    if err_msg is not None:
                        failed_msgs[option] = err_msg
                    else:
                        keys_confirmed = 'Yes'
            else:
                api_keys = (await Security.api_keys(option)).values()
                if len(api_keys) > 0:
                    keys_added = "Yes"
                    err_msg = err_msgs.get(option)
                    if err_msg is not None:
                        failed_msgs[option] = err_msg
                    else:
                        keys_confirmed = 'Yes'
            data.append([option, keys_added, keys_confirmed])
        return pd.DataFrame(data=data, columns=columns), failed_msgs

    async def connect_ethereum(self,  # type: HummingbotApplication
                               ):
        self.placeholder_mode = True
        self.app.hide_input = True
        ether_wallet = global_config_map["ethereum_wallet"].value
        to_connect = True
        if ether_wallet is not None:
            answer = await self.app.prompt(prompt=f"Would you like to replace your existing Ethereum wallet "
                                                  f"{ether_wallet} (Yes/No)? >>> ")
            if self.app.to_stop_config:
                self.app.to_stop_config = False
                return
            if answer.lower() not in ("yes", "y"):
                to_connect = False
        if to_connect:
            private_key = await self.app.prompt(prompt="Enter your wallet private key >>> ", is_password=True)
            public_address = Security.add_private_key(private_key)
            global_config_map["ethereum_wallet"].value = public_address
            await self.prompt_a_config(global_config_map["ethereum_rpc_url"])
            if self.app.to_stop_config:
                self.app.to_stop_config = False
                return
            save_to_yml(GLOBAL_CONFIG_PATH, global_config_map)
            err_msg = UserBalances.validate_ethereum_wallet()
            if err_msg is None:
                self._notify(f"Wallet {public_address} connected to hummingbot.")
            else:
                self._notify(f"\nError: {err_msg}")
        self.placeholder_mode = False
        self.app.hide_input = False
        self.app.change_prompt(prompt=">>> ")

    async def connect_celo(self,  # type: HummingbotApplication
                           ):
        self.placeholder_mode = True
        self.app.hide_input = True
        celo_address = global_config_map["celo_address"].value
        to_connect = True
        if celo_address is not None:
            answer = await self.app.prompt(prompt=f"Would you like to replace your existing Celo account address "
                                                  f"{celo_address} (Yes/No)? >>> ")
            if answer.lower() not in ("yes", "y"):
                to_connect = False
        if to_connect:
            await self.prompt_a_config(global_config_map["celo_address"])
            await self.prompt_a_config(global_config_map["celo_password"])
            save_to_yml(GLOBAL_CONFIG_PATH, global_config_map)

            err_msg = await self.validate_n_connect_celo(True,
                                                         global_config_map["celo_address"].value,
                                                         global_config_map["celo_password"].value)
            if err_msg is None:
                self._notify("You are now connected to Celo network.")
            else:
                self._notify(err_msg)
        self.placeholder_mode = False
        self.app.hide_input = False
        self.app.change_prompt(prompt=">>> ")

    async def validate_n_connect_celo(self, to_reconnect: bool = False, celo_address: str = None,
                                      celo_password: str = None) -> Optional[str]:
        if celo_address is None:
            celo_address = global_config_map["celo_address"].value
        if celo_password is None:
            await Security.wait_til_decryption_done()
            celo_password = Security.decrypted_value("celo_password")
        if celo_address is None or celo_password is None:
            return "Celo address and/or password have not been added."
        if CeloCLI.unlocked and not to_reconnect:
            return None
        err_msg = CeloCLI.validate_node_synced()
        if err_msg is not None:
            return err_msg
        err_msg = CeloCLI.unlock_account(celo_address, celo_password)
        return err_msg<|MERGE_RESOLUTION|>--- conflicted
+++ resolved
@@ -19,12 +19,9 @@
     "kucoin",
     "kraken",
     "ethereum",
-<<<<<<< HEAD
     "eterbase",
+    "loopring"
     "celo"
-=======
-    "loopring"
->>>>>>> 33ac6666
 }
 
 
